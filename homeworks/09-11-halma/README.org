--- conflicted
+++ resolved
@@ -346,19 +346,18 @@
   Tkinter.Canvas. Use N=8 for screenshots in part 0.
 - Screenshot of initial board: white or black circles in one corner,
   representing the pieces for one player. (use [[https://tkinter-docs.readthedocs.io/en/latest/widgets/canvas.html#Canvas.create_oval][canvas.create_oval]])
-<<<<<<< HEAD
-- Screenshots of possible moves after clicking on a piece. Clicking on
-  a circle should hilight that piece, and make squares appear,
-  representing where moves are possible for that piece. (use
-  canvas.create_rectangle)
-- Start by implementing moves to adjacent squares. Take a screenshot
-  after having moved some pieces. Clicking on a square should move the
-  hilighted piece (delete the old oval, and draw a new one). You can
-  erase/remove circles and squares via canvas.delete(id).
-- After moves to adjacent squares are working, implement the
-  jumping. Take a screenshot of moves available from several
-  consecutive jumps, implemented via recursion. Logic should be as
-  follows:
+- Screenshot of possible moves after clicking on a piece. Make sure to
+  show moves available from several consecutive jumps. Use
+  [[https://tkdocs.com/tutorial/canvas.html][canvas_object.tag_bind]] to attach functions to mouse click
+  events. Clicking on a circle should hilight that piece, and make
+  squares appear, representing where moves are possible for that
+  piece. (use canvas.create_rectangle)
+- Screenshot after having moved some pieces. Clicking on a
+  square should move the hilighted piece (delete the old oval, and
+  draw a new one). You can erase/remove circles and squares via
+  canvas.delete(id).
+- To compute possible moves (including recursive jumping), suggested
+  logic is:
   - initialize an empty list that will contain possible moves.
   - call get_possible(square, iteration=1)
   - For each of the 8 possible directions:
@@ -367,25 +366,12 @@
     - If there is no piece in adjacent square,
       - if it is the first iteration of recursion, then add the
         adjacent square to list of possible.
-    - Otherwise, there is a piece in adjacent square. If there is no
-      piece in the square one after the adjacent, and that square is
-      not already in list of possible, then
+    - Otherwise, there is a piece in adjacent square, so we can
+      consider the possibility of a jump. If there is no piece in the
+      square one after the adjacent, and that square is not already in
+      list of possible, then
       - add that square to list of possible.
       - call get_possible(square after adjacent, iteration+1)
-=======
-- Screenshots of possible moves after clicking on a piece. Use
-  [[https://tkdocs.com/tutorial/canvas.html][canvas_object.tag_bind]] to attach functions to mouse click
-  events. Clicking on a circle should hilight that piece, and make
-  squares appear, representing where moves are possible for that
-  piece. (use canvas.create_rectangle)
-- Screenshots after having moved some pieces. Clicking on a square
-  should move the hilighted piece (delete the old oval, and draw a new
-  one). You can erase/remove circles and squares via
-  canvas.delete(id).
-- Screenshot of moves available from several consecutive jumps. Start
-  by implementing moves to adjacent squares. After that is working,
-  implement the jumping.
->>>>>>> 34979fce
 - Extra Credit: arrange the pieces as shown in the figure below, and
   then click on the right piece, and take a screenshot of the possible
   moves, that shows that your program agrees with that figure (from
