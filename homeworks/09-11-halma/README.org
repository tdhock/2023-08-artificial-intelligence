--- conflicted
+++ resolved
@@ -337,17 +337,12 @@
 
 *** Part 0 Deliverable: GUI and moves for one player
 
-<<<<<<< HEAD
+This week you only have to code one player and movement (you can code
+both players if you want but that is only required next week).
+
 - Overview. A brief description (small paragraph) of how you chose to
   architect your code: overview of the key objects/classes and their
   key methods.
-=======
-This week you only have to code one player and movement (you can code
-both players if you want but that is only required next week).
-
-- Overview. A brief description of how you chose to architect your
-  code: overview of the key objects/classes and their key methods.
->>>>>>> da8e3132
 - Display NxN grid, [[https://tkdocs.com/tutorial/grid.html][using the grid manager]]. Each cell can be a
   Tkinter.Canvas. Use N=8 for screenshots in part 0.
 - Screenshot of initial board: white or black circles in one corner,
