Computer Science 470 at Northern Arizona University, Fall 2023

Topic: Artificial Intelligence.

Dates: Aug 28 to Dec 15.

Meeting time/place: MoWeFr 9:10AM - 10:00AM, SBS Castro 102. 

Course materials adapted from [[https://www.cefns.nau.edu/~edo/Classes/CS470-570_WWW/][Dr. D's Spring 2018 offering]] and [[https://github.com/tdhock/cs470-570-spring-2023][my previous offering]].

Syllabus: [[https://docs.google.com/document/d/1_GqRXIhWFd7cA2Ld9NxHMuaEEeGtsgSEV_r_1EESXkg/edit][Google Doc]].

** Weekly schedule of homeworks

Each homework must be submitted on bblearn as a single PDF report,
with all of the code, results, and answers to questions.

Please make sure that your report contains the commands and output as
shown in [[https://www.cefns.nau.edu/~edo/Classes/CS470-570_WWW/Assignments/Prog1-Boggle/Phase1output.txt][this example output file]]. For each test command
- There should be a >>> prompt followed by the test command,
- followed by the output of that command (from print statements and/or
  the return value),
- followed by a newline (to provide visual separation between each
  command). If you do sys.ps1='\n>>> ' then that will print a newline
  before every command prompt.

One way to do this is by simply running "python" which starts the
interactive REPL, and then paste your code in (make sure your code
does not have any empty lines in the middle of function/class
definitions, and that you do have an empty line at the end of each
function/class definition). Also in emacs you can just go to the top
of your script file, then keep doing C-RET to execute each line of
code, until you have done your whole script. A more automated way to
do this (less tedious copy-pasting) is by running your python script
through [[file:interpreter.py]], for example:

#+begin_src shell-script
$ python interpreter.py example_homework_code.py 


>>> def add(x, y):
...     result = x + y
...     return result
... 

>>> # if you want to use interpreter.py, then only put empty line at the

>>> # end of function/class definitions, as above (not inside of

>>> # function/class definitions).

>>> add(1, 2)
3

>>> add(3, 10)
13
#+end_src

Each homework assignment is due on the Friday of the corresponding
week, at 11:59PM. Homeworks will require use of python and emacs, [[file:installation.org][see
my installation guide here]] in which you can see the code, send lines
interactively to the python interpreter with a keystroke
(control-enter in emacs), and immediately see the results/output after
running each line of code.  (if you want to use another editor, you
must come to office hours and show me that you can do interactive code
execution)

- Aug 28: [[file:homeworks/01-emacs-python/01_python.org][Homework week 1: getting started with python]].
  - [[https://tdhock.github.io/blog/2023/essential-emacs-key-commands/][Essential emacs key commands]].
- Sep 4: [[file:homeworks/02-04-boggle/02_boggle0.org][Homework week 2: Boggle part 0]], Labor day holiday Sep 4.
  - [[https://en.wikipedia.org/wiki/Boggle][Boggle wikipedia page]].
  - [[file:slides/chapter1.pptx][Chapter 1 slides]].
- Sep 11: [[file:homeworks/02-04-boggle/03_boggle1.org][Homework week 3: Boggle part 1]]
  - [[file:slides/chapter2.pptx][Chapter 2 slides]].
- Sep 18: [[file:homeworks/02-04-boggle/04_boggle2.org][Homework week 4: Boggle part 2]]
  - [[file:slides/chapter3.1.pptx][Chapter 3.1 uninformed search slides]].
  - Friday: bring your boggle program to class to compete for
    EXTRA CREDIT: fastest program that gets the right answer wins! (no
    false positive words, no false negative words)
- Sep 25: [[file:homeworks/05-07-map/05_map0.org][Homework week 5: Route-finding part 0]]. 
  - [[file:slides/chapter3.2.pptx][Chapter 3.2 informed search slides]].
- Oct 2: [[file:homeworks/05-07-map/06_map1.org][Homework week 6: Route-finding part 1]].
- Oct 9: [[file:homeworks/05-07-map/07_map2.org][Homework week 7: Route-finding part 2]].
<<<<<<< HEAD
- Oct 16: week 8, no homework, [[file:exams.org][Mid-term review]] and exam. (professor absent)
  - Mon: review session: present your practice mid-term
    solutions in class for extra credit on the actual mid-term exam.
  - Weds: mid-term exam.
- Oct 23: Homework week 9: [[file:homeworks/09-11-halma/README.org#part-0-deliverable-gui-and-moves-for-one-player][Halma part 0]].
  - Mon: route-finding extra credit tournament. fastest
    program that gets the right answer wins! Bring your program on a
    laptop /usb drive or put it in [[https://drive.google.com/drive/folders/1N6fSB7jQuJBkG1x3V-wvrRyNMG5IHICQ?usp=sharing][this google drive folder]].
=======
  - EXTRA CREDIT 13 Oct 2023: bring your search program to class to
    compete, fastest program that gets the right answer wins! Make
    sure your program can be called on the command line via for
    example: python your_solution.py inFile.txt BEST U T
- Oct 16: week 8, no homework.
  - no class Mon Oct 16.
  - Mid-term review Weds 18 Oct. The exam will consist of a
    route-finding problem that you will have to work through by
    hand. You will be given a picture similar to the slide which shows
    the map of Romania, and you will have to work through the
    iterations of the tree search algorithms, step by step. You may
    want to review [[file:homeworks/05-07-map/06_map1.org][the sample output from week 6]], to make sure you
    understand why the algorithm does what it does at each iteration.
  - exam Fri 20 Oct in class.
- Oct 23: Homework week 9: [[https://github.com/tdhock/cs470-570-spring-2023/blob/master/homeworks/09-11-halma/README.org#part-0-deliverable-gui-and-moves-for-one-player][Halma part 0]].
  - thinking about study habits
  - 1. What grade do I want in this class? Am I on track to earning
    that grade?
  - 2. at least one example of a good study habit that I have been
    practicing during the first half of the semester, which is helping
    me earn the grade I want, and which I would like to continue.
  - 3. at least one example of a change in study habits that I could
    do in the second half of the semester, in order to earn the grade
    I want. asking questions in class, asking questions with
    classmates, asking questions during office hours, organizing group
    study sessions, ...
>>>>>>> 3122916d
- Oct 30: Homework week 10: [[file:homeworks/09-11-halma/README.org][Halma part 1]].
  - [[file:slides/chapter5.pptx][Slides ch5]].
- Nov 6: Homework week 11: [[file:homeworks/09-11-halma/README.org][Halma part 2]]. Veterans day holiday Nov 10.
- Nov 13: Homework week 12: [[file:homeworks/12-14-image-classification/12_installation.org][Image classification part 0]]: installation
  and visualizing images.
  - [[file:installation.org][installation instructions]].
  - [[https://raw.githubusercontent.com/tdhock/cs499-599-fall-2022/main/slides/01-intro-slides/slides.pdf][intro to machine learning slides]].
  - [[file:slides/week13-linear-models.pdf][slides about learning a linear model using torch]].
  - Mon: extra credit Halma tournament! Bring a laptop with
    your code to class to compete for extra credit points.
- Nov 20: [[file:homeworks/12-14-image-classification/13_torch.org][Homework week 13]]: Image classification part 1. Thanksgiving
  holiday Nov 23-24.
- Nov 27: [[file:homeworks/12-14-image-classification/14_torch.org][Homework week 14]]: Image classification part 2.
  - [[https://raw.githubusercontent.com/tdhock/2023-res-baz-az/main/HOCKING-slides-short.pdf][slides with test accuracy figures]].
- Dec 4: reading week, [[file:exams.org][exam review (questions 4-10)]] TODO DATE,
  present your solution for 10 extra credit points toward your exam
  score.
- Finals week.
  - [[file:exams.org][review]].
  - exam TODO DATE.
Homeworks will be graded using this [[https://docs.google.com/document/d/1-owd3uMexZKzdOib9R_CQrwke-BYkIq2-m6Sd1sFNVY/edit#heading=h.pekgvy78tviz][General Usage Rubric]]. 

** Video Resources

- [[https://drive.google.com/drive/folders/1pT_E2KcJO039mxK5c4aTVeVlnCwFdQeS?usp=sharing][Google Drive folder with videos from my Spring 2021 class]].

** Textbook

The optional readings will be from [[http://aima.cs.berkeley.edu/][Artificial Intelligence: A Modern
Approach]] by Russell and Norvig.
- [[https://arizona-nau-primo.hosted.exlibrisgroup.com/primo-explore/fulldisplay?docid=01NAU_ALMA21108980210003842&context=L&vid=01NAU&lang=en_US&search_scope=Everything&adaptor=Local%2520Search%2520Engine&tab=default_tab&query=any,contains,artificial%2520intelligence%2520a%2520modern%2520approach&mode=Basic][Dead tree book at Cline]] (on 4 hour reserve).
- [[https://www.amazon.com/Artificial-Intelligence-Approach-Stuart-Russell/dp/9332543518][Amazon]]

** Exercises

[[https://aimacode.github.io/aima-exercises/][AIMA Exercises]]

** Software

*** pytorch 

[[http://bartek-blog.github.io/python/pytorch/conda/2018/11/12/install-pytorch-with-conda.html][Tutorial explaining pytorch installation under anaconda]]. 

The command I used to install was:

#+begin_src shell-script
conda install pytorch torchvision cpuonly -c pytorch
#+end_src

After that you should be able to do =import torch= in python.<|MERGE_RESOLUTION|>--- conflicted
+++ resolved
@@ -81,16 +81,6 @@
   - [[file:slides/chapter3.2.pptx][Chapter 3.2 informed search slides]].
 - Oct 2: [[file:homeworks/05-07-map/06_map1.org][Homework week 6: Route-finding part 1]].
 - Oct 9: [[file:homeworks/05-07-map/07_map2.org][Homework week 7: Route-finding part 2]].
-<<<<<<< HEAD
-- Oct 16: week 8, no homework, [[file:exams.org][Mid-term review]] and exam. (professor absent)
-  - Mon: review session: present your practice mid-term
-    solutions in class for extra credit on the actual mid-term exam.
-  - Weds: mid-term exam.
-- Oct 23: Homework week 9: [[file:homeworks/09-11-halma/README.org#part-0-deliverable-gui-and-moves-for-one-player][Halma part 0]].
-  - Mon: route-finding extra credit tournament. fastest
-    program that gets the right answer wins! Bring your program on a
-    laptop /usb drive or put it in [[https://drive.google.com/drive/folders/1N6fSB7jQuJBkG1x3V-wvrRyNMG5IHICQ?usp=sharing][this google drive folder]].
-=======
   - EXTRA CREDIT 13 Oct 2023: bring your search program to class to
     compete, fastest program that gets the right answer wins! Make
     sure your program can be called on the command line via for
@@ -105,7 +95,7 @@
     want to review [[file:homeworks/05-07-map/06_map1.org][the sample output from week 6]], to make sure you
     understand why the algorithm does what it does at each iteration.
   - exam Fri 20 Oct in class.
-- Oct 23: Homework week 9: [[https://github.com/tdhock/cs470-570-spring-2023/blob/master/homeworks/09-11-halma/README.org#part-0-deliverable-gui-and-moves-for-one-player][Halma part 0]].
+- Oct 23: Homework week 9: [[file:homeworks/09-11-halma/README.org#part-0-deliverable-gui-and-moves-for-one-player][Halma part 0]].
   - thinking about study habits
   - 1. What grade do I want in this class? Am I on track to earning
     that grade?
@@ -117,7 +107,6 @@
     I want. asking questions in class, asking questions with
     classmates, asking questions during office hours, organizing group
     study sessions, ...
->>>>>>> 3122916d
 - Oct 30: Homework week 10: [[file:homeworks/09-11-halma/README.org][Halma part 1]].
   - [[file:slides/chapter5.pptx][Slides ch5]].
 - Nov 6: Homework week 11: [[file:homeworks/09-11-halma/README.org][Halma part 2]]. Veterans day holiday Nov 10.
